# -------------------------------------------------------------------------
#                     The CodeChecker Infrastructure
#   This file is distributed under the University of Illinois Open Source
#   License. See LICENSE.TXT for details.
# -------------------------------------------------------------------------
'''
handle command line arguments
'''
import os
import sys
import json
import tempfile
import shutil

from viewer_server import client_db_access_server

from codechecker_lib import client
from codechecker_lib import generic_package_context
from codechecker_lib import analyzer
from codechecker_lib import log_parser
from codechecker_lib import util
from codechecker_lib import debug_reporter
from codechecker_lib import logger
from codechecker_lib import analyzer_env
from codechecker_lib import host_check
from codechecker_lib import generic_package_suppress_handler
from codechecker_lib.database_handler import SQLServer

from codechecker_lib import build_manager

from codechecker_lib.analyzers import analyzer_types

<<<<<<< HEAD
LOG = logger.get_new_logger('ARG_HANDLER')
=======
def perform_build_command(logfile, command, context, silent=False):
    """ Build the project and create a log file. """
    if not silent:
        LOG.info("Build has started..")

    try:
        original_env_file = os.environ['CODECHECKER_ORIGINAL_BUILD_ENV']
        LOG.debug('Loading original build env from: ' + original_env_file)

        with open(original_env_file, 'rb') as env_file:
            original_env = pickle.load(env_file)

    except Exception as ex:
        LOG.warning(str(ex))
        LOG.warning('Failed to get saved original_env using a current copy for logging')
        original_env = os.environ.copy()

    return_code = 0
    # Run user's commands in shell
    log_env = analyzer_env.get_log_env(logfile, context, original_env)
    LOG.debug(log_env)
    try:
        proc = subprocess.Popen(command,
                                bufsize=-1,
                                env=log_env,
                                stdout=subprocess.PIPE,
                                stderr=subprocess.STDOUT,
                                shell=True)
        while True:
            line = proc.stdout.readline()
            if not silent:
                print line,
            if line == '' and proc.poll() is not None:
                break

        return_code = proc.returncode

        if not silent:
            if return_code == 0:
                LOG.info("Build finished successfully.")
                LOG.debug("The logfile is: " + logfile)
            else:
                LOG.info("Build failed.")
                sys.exit(1)
    except Exception as ex:
        LOG.error("Calling original build command failed")
        LOG.error(str(ex))
        sys.exit(1)


def worker_result_handler(results):
    LOG.info("----==== Summary ====----")
    LOG.info("All/successful build commands: " + str(len(results)) + "/" + str(len(filter(lambda x: x == 0, results))))


def check((static_analyzer, action, context)):
    """ Invoke clang with an action which called by processes. """
    try:
        LOG.info("Processing action %s." % action.id)
        result = analyzer.run(static_analyzer, action)
        # LOG.info("Action %s is done." % a.id)
        return result
    except Exception as e:
        LOG.debug(str(e))
>>>>>>> a3524b97


def handle_list_checkers(args):
    """
    list the supported checkers by the analyzers
    list the default enabled and disabled checkers
    in the config
    """
    context = generic_package_context.get_context()
    enabled_analyzers = args.analyzers
    analyzer_environment = analyzer_env.get_check_env(context.path_env_extra,
                                              context.ld_lib_path_extra)

    if not enabled_analyzers:
        # noting set list checkers for all supported analyzers
        enabled_analyzers = list(analyzer_types.supported_analyzers)

    enabled_analyzer_types = set()
    for ea in enabled_analyzers:
        if ea not in analyzer_types.supported_analyzers:
            LOG.info('Not supported analyzer ' + str(ea))
            sys.exit(1)
        else:
            enabled_analyzer_types.add(ea)

    analyzer_config_map = analyzer_types.build_config_handlers(args,
                                                               context,
                                                               enabled_analyzer_types)

    for ea in enabled_analyzers:
        # get the config
        config_handler = analyzer_config_map.get(ea)
        source_analyzer = analyzer_types.construct_analyzer_type(ea,
                                                                 config_handler,
                                                                 None)

        print(source_analyzer.get_analyzer_checkers(analyzer_environment))

    # print the default enabled or disabled checkers in the
    # config
    LOG.info('By default enabled and disabled checkers are:')
    for ea in enabled_analyzers:
        # get the config
        config_handler = analyzer_config_map.get(ea)
        checks = config_handler.checks_str()
        print(checks)

def handle_server(args):
    """
    starts the report viewer server
    """

    if not host_check.check_zlib():
        LOG.error("zlib error")
        sys.exit(1)

    if args.workspace and not util.is_localhost(args.dbaddress):
        LOG.info("Workspace is not required when database server run on remote host.")
        sys.exit(1)

    if not args.workspace and util.is_localhost(args.dbaddress):
        LOG.info("Workspace is required when database server run on localhost.")
        sys.exit(1)

    if args.suppress is None:
        LOG.warning('WARNING! No suppress file was given, suppressed results will be only stored in the database.')

    else:
        if not os.path.exists(args.suppress):
            LOG.error('Suppress file '+args.suppress+' not found!')
            sys.exit(1)

    context = generic_package_context.get_context()
    context.codechecker_workspace = args.workspace
    context.db_username = args.dbusername

    check_env = analyzer_env.get_check_env(context.path_env_extra,
                                           context.ld_lib_path_extra)

    sql_server = SQLServer.from_cmdline_args(args,
                                             context.codechecker_workspace,
                                             context.migration_root,
                                             check_env)
    conn_mgr = client.ConnectionManager(sql_server, args.check_address, args.check_port)
    if args.check_port:
        LOG.debug('Starting codechecker server and database server.')
        sql_server.start(context.db_version_info, wait_for_start=True, init=True)
        conn_mgr.start_report_server(context.db_version_info)
    else:
        LOG.debug('Starting database.')
        sql_server.start(context.db_version_info, wait_for_start=True, init=True)

    # start database viewer
    db_connection_string = sql_server.get_connection_string()
    suppress_handler = generic_package_suppress_handler.GenericSuppressHandler()
    suppress_handler.suppress_file = args.suppress
    LOG.debug('Using suppress file: ' + str(suppress_handler.suppress_file))

    package_data = {}
    package_data['www_root'] = context.www_root
    package_data['doc_root'] = context.doc_root

    checker_md_docs = os.path.join(context.doc_root, 'checker_md_docs')

    checker_md_docs_map = os.path.join(checker_md_docs,
                                       'checker_doc_map.json')

    package_data['checker_md_docs'] = checker_md_docs

    with open(checker_md_docs_map, 'r') as dFile:
        checker_md_docs_map = json.load(dFile)

    package_data['checker_md_docs_map'] = checker_md_docs_map

    client_db_access_server.start_server(package_data,
                                         args.view_port,
                                         db_connection_string,
                                         suppress_handler,
                                         args.not_host_only,
                                         context.db_version_info)


def handle_log(args):
    """
    Generates a build log by running the original build command
    No analysis is done
    """
    args.logfile = os.path.realpath(args.logfile)
    if os.path.exists(args.logfile):
        os.remove(args.logfile)

    context = generic_package_context.get_context()
    open(args.logfile, 'a').close()  # same as linux's touch
    build_manager.perform_build_command(args.logfile,
                                        args.command,
                                        context)


def handle_debug(args):
    """
    Runs a debug command on the buildactions where the analysis
    failed for some reason
    """
    context = generic_package_context.get_context()
    context.codechecker_workspace = args.workspace
    context.db_username = args.dbusername

    check_env = analyzer_env.get_check_env(context.path_env_extra,
                                           context.ld_lib_path_extra)

    sql_server = SQLServer.from_cmdline_args(args,
                                             context.codechecker_workspace,
                                             context.migration_root,
                                             check_env)
    sql_server.start(context.db_version_info, wait_for_start=True, init=False)

    debug_reporter.debug(context, sql_server.get_connection_string(), args.force)


def handle_check(args):
    """
    Runs the original build and logs the buildactions
    Based on the log runs the analysis
    """
    try:
        if not host_check.check_zlib():
            LOG.error("zlib error")
            sys.exit(1)

        args.workspace = os.path.realpath(args.workspace)
        if not os.path.isdir(args.workspace):
            os.mkdir(args.workspace)

        context = generic_package_context.get_context()
        context.codechecker_workspace = args.workspace
        context.db_username = args.dbusername

        log_file = build_manager.check_generate_log_file(args, context)
        try:
            actions = log_parser.parse_log(log_file)
        except Exception as ex:
            LOG.error(ex)
            sys.exit(1)

        if not actions:
            LOG.warning('There are no build actions in the log file.')
            sys.exit(1)

        check_env = analyzer_env.get_check_env(context.path_env_extra,
                                               context.ld_lib_path_extra)

        sql_server = SQLServer.from_cmdline_args(args,
                                                 context.codechecker_workspace,
                                                 context.migration_root,
                                                 check_env)

        conn_mgr = client.ConnectionManager(sql_server, 'localhost', util.get_free_port())

        sql_server.start(wait_for_start=True, init=True)

        conn_mgr.start_report_server(context.db_version_info)

<<<<<<< HEAD
        LOG.debug("Checker server started.")

        analyzer.run_check(args,
                           actions,
                           context)

        LOG.info("Analysis has finished.")
    except Exception as ex:
        LOG.error(ex)
        import traceback
        print(traceback.format_exc())

=======
    # load severity map from config file
    if os.path.exists(context.checkers_severity_map_file):
        with open(context.checkers_severity_map_file, 'r') as sev_conf_file:
            severity_config = sev_conf_file.read()
        context.severity_map = json.loads(severity_config)

    sql_server = SQLServer.from_cmdline_args(args,
                                             context.codechecker_workspace,
                                             context.migration_root,
                                             check_env)
    conn_mgr = client.ConnectionManager(sql_server, 'localhost', util.get_free_port())

    if args.jobs <= 0:
        args.jobs = 1

    package_version = context.version['major'] + '.' + context.version['minor']
    suppress_file = os.path.join(args.workspace, package_version) \
                       if not args.suppress \
                       else os.path.realpath(args.suppress)

    send_suppress = False
    if os.path.exists(suppress_file):
        send_suppress = True

    sql_server.start(context.db_version_info, wait_for_start=True, init=True)
    conn_mgr.start_report_server(context.db_version_info)

    LOG.debug("Checker server started.")

    with client.get_connection() as connection:
        try:
            # Add checker run before running build command
            context.run_id = connection.add_checker_run(' '.join(sys.argv),
                                                        args.name, package_version, args.update)
        except shared.ttypes.RequestFailed as thrift_ex:
            if 'violates unique constraint "uq_runs_name"' not in thrift_ex.message and \
               'UNIQUE constraint failed: runs.name' not in thrift_ex.message:
                # not the unique name was the problem
                raise
            else:
                LOG.info("Name was already used in the database please choose another unique name for checking.")
                sys.exit(1)

    log_file = _check_generate_log_file(args, context)
    try:
        actions = log_parser.parse_log(log_file)
    except Exception as ex:
        LOG.error(ex)
        sys.exit(1)

    if not actions:
        LOG.warning('There are no build actions in the log file.')
        sys.exit(1)

    with client.get_connection() as connection:
        if args.update:
            # clean previous suppress information
            client.clean_suppress(connection, context.run_id)

        if send_suppress:
            client.send_suppress(connection, suppress_file)

        report_output = os.path.join(context.codechecker_workspace, context.report_output_dir_name)
        if not os.path.exists(report_output):
            os.mkdir(report_output)

        static_analyzer = analyzer.StaticAnalyzer(context)
        static_analyzer.workspace = report_output

        # first add checkers from config file
        static_analyzer.checkers = context.default_checkers

        # add user defined checkers
        try:
            static_analyzer.checkers = args.ordered_checker_args
        except AttributeError:
            LOG.debug('No checkers were defined in the command line')

        if args.configfile:
            static_analyzer.add_config(connection, args.configfile)
        # else:
            # add default config from package
            # static_analyzer.add_config(connection, context.checkers_config_file)

        if args.skipfile:
            static_analyzer.add_skip(connection, os.path.realpath(args.skipfile))

    LOG.info("Static analysis is starting..")
    start_time = time.time()

    LOG.debug("Starting workers...")
    start_workers(static_analyzer, actions, args.jobs, context)

    end_time = time.time()

    with client.get_connection() as connection:
        connection.finish_checker_run()

    LOG.info("Analysis length: " + str(end_time - start_time) + " sec.")

    if not args.keep_tmp:
        LOG.debug("Removing plist files in " +
                  context.codechecker_workspace)
        plist_files = glob.glob(os.path.join(report_output, '*.plist'))
        for pf in plist_files:
            os.remove(pf)

    LOG.info("Analysis has finished.")
>>>>>>> a3524b97

def _do_quickcheck(args):
    '''
    Handles the "quickcheck" command.

    For arguments see main function in CodeChecker.py. It also requires an extra
    property in args object, namely workspace which is a directory path as a
    string. This function is called from handle_quickcheck.
    '''

    context = generic_package_context.get_context()
    context.codechecker_workspace = args.workspace

    # load severity map from config file
    if os.path.exists(context.checkers_severity_map_file):
        with open(context.checkers_severity_map_file, 'r') as sev_conf_file:
            severity_config = sev_conf_file.read()

        context.severity_map = json.loads(severity_config)

    log_file = build_manager.check_generate_log_file(args,
                                                     context,
                                                     silent=True)
    try:
        actions = log_parser.parse_log(log_file)
    except Exception as ex:
        LOG.error(ex)
        sys.exit(1)

    if not actions:
        LOG.warning('There are no build actions in the log file.')
        sys.exit(1)

    analyzer.run_quick_check(args, context, actions)


def handle_quickcheck(args):
    '''
    Handles the "quickcheck" command using _do_quickcheck function.

    It creates a new temporary directory and sets it as workspace directory.
    After _do_quickcheck call it deletes the temporary directory and its
    content.
    '''

    args.workspace = tempfile.mkdtemp(prefix='codechecker-qc')
    try:
        _do_quickcheck(args)
    finally:
        shutil.rmtree(args.workspace)


def handle_version_info(args):
    ''' Get and print the version informations from the
    version config file and thrift API versions'''

    context = generic_package_context.get_context()
    version_file = context.version_file

    v_data = ''
    try:
        with open(version_file) as v_file:
            v_data = v_file.read()

        version_data = json.loads(v_data)
        base_version = version_data['version']['major'] + \
            '.' + version_data['version']['minor']
        db_schema_version = version_data['db_version']['major'] + \
            '.'+version_data['db_version']['minor']

        print('Base package version: \t' + base_version).expandtabs(30)
        print('Package build date: \t' +
              version_data['package_build_date']).expandtabs(30)
        print('Git hash: \t' + version_data['git_hash']).expandtabs(30)
        print('DB schema version: \t' + db_schema_version).expandtabs(30)

    except ValueError as verr:
        LOG.error('Failed to decode version information from the config file.')
        LOG.error(verr)
        sys.exit(1)

    except IOError as ioerr:
        LOG.error('Failed to read version config file: ' + version_file)
        LOG.error(ioerr)
        sys.exit(1)

    # thift api version for the clients
    from codeCheckerDBAccess import constants
    print('Thrift client api version: \t' +
          constants.API_VERSION).expandtabs(30)<|MERGE_RESOLUTION|>--- conflicted
+++ resolved
@@ -30,74 +30,7 @@
 
 from codechecker_lib.analyzers import analyzer_types
 
-<<<<<<< HEAD
 LOG = logger.get_new_logger('ARG_HANDLER')
-=======
-def perform_build_command(logfile, command, context, silent=False):
-    """ Build the project and create a log file. """
-    if not silent:
-        LOG.info("Build has started..")
-
-    try:
-        original_env_file = os.environ['CODECHECKER_ORIGINAL_BUILD_ENV']
-        LOG.debug('Loading original build env from: ' + original_env_file)
-
-        with open(original_env_file, 'rb') as env_file:
-            original_env = pickle.load(env_file)
-
-    except Exception as ex:
-        LOG.warning(str(ex))
-        LOG.warning('Failed to get saved original_env using a current copy for logging')
-        original_env = os.environ.copy()
-
-    return_code = 0
-    # Run user's commands in shell
-    log_env = analyzer_env.get_log_env(logfile, context, original_env)
-    LOG.debug(log_env)
-    try:
-        proc = subprocess.Popen(command,
-                                bufsize=-1,
-                                env=log_env,
-                                stdout=subprocess.PIPE,
-                                stderr=subprocess.STDOUT,
-                                shell=True)
-        while True:
-            line = proc.stdout.readline()
-            if not silent:
-                print line,
-            if line == '' and proc.poll() is not None:
-                break
-
-        return_code = proc.returncode
-
-        if not silent:
-            if return_code == 0:
-                LOG.info("Build finished successfully.")
-                LOG.debug("The logfile is: " + logfile)
-            else:
-                LOG.info("Build failed.")
-                sys.exit(1)
-    except Exception as ex:
-        LOG.error("Calling original build command failed")
-        LOG.error(str(ex))
-        sys.exit(1)
-
-
-def worker_result_handler(results):
-    LOG.info("----==== Summary ====----")
-    LOG.info("All/successful build commands: " + str(len(results)) + "/" + str(len(filter(lambda x: x == 0, results))))
-
-
-def check((static_analyzer, action, context)):
-    """ Invoke clang with an action which called by processes. """
-    try:
-        LOG.info("Processing action %s." % action.id)
-        result = analyzer.run(static_analyzer, action)
-        # LOG.info("Action %s is done." % a.id)
-        return result
-    except Exception as e:
-        LOG.debug(str(e))
->>>>>>> a3524b97
 
 
 def handle_list_checkers(args):
@@ -300,7 +233,6 @@
 
         conn_mgr.start_report_server(context.db_version_info)
 
-<<<<<<< HEAD
         LOG.debug("Checker server started.")
 
         analyzer.run_check(args,
@@ -313,116 +245,6 @@
         import traceback
         print(traceback.format_exc())
 
-=======
-    # load severity map from config file
-    if os.path.exists(context.checkers_severity_map_file):
-        with open(context.checkers_severity_map_file, 'r') as sev_conf_file:
-            severity_config = sev_conf_file.read()
-        context.severity_map = json.loads(severity_config)
-
-    sql_server = SQLServer.from_cmdline_args(args,
-                                             context.codechecker_workspace,
-                                             context.migration_root,
-                                             check_env)
-    conn_mgr = client.ConnectionManager(sql_server, 'localhost', util.get_free_port())
-
-    if args.jobs <= 0:
-        args.jobs = 1
-
-    package_version = context.version['major'] + '.' + context.version['minor']
-    suppress_file = os.path.join(args.workspace, package_version) \
-                       if not args.suppress \
-                       else os.path.realpath(args.suppress)
-
-    send_suppress = False
-    if os.path.exists(suppress_file):
-        send_suppress = True
-
-    sql_server.start(context.db_version_info, wait_for_start=True, init=True)
-    conn_mgr.start_report_server(context.db_version_info)
-
-    LOG.debug("Checker server started.")
-
-    with client.get_connection() as connection:
-        try:
-            # Add checker run before running build command
-            context.run_id = connection.add_checker_run(' '.join(sys.argv),
-                                                        args.name, package_version, args.update)
-        except shared.ttypes.RequestFailed as thrift_ex:
-            if 'violates unique constraint "uq_runs_name"' not in thrift_ex.message and \
-               'UNIQUE constraint failed: runs.name' not in thrift_ex.message:
-                # not the unique name was the problem
-                raise
-            else:
-                LOG.info("Name was already used in the database please choose another unique name for checking.")
-                sys.exit(1)
-
-    log_file = _check_generate_log_file(args, context)
-    try:
-        actions = log_parser.parse_log(log_file)
-    except Exception as ex:
-        LOG.error(ex)
-        sys.exit(1)
-
-    if not actions:
-        LOG.warning('There are no build actions in the log file.')
-        sys.exit(1)
-
-    with client.get_connection() as connection:
-        if args.update:
-            # clean previous suppress information
-            client.clean_suppress(connection, context.run_id)
-
-        if send_suppress:
-            client.send_suppress(connection, suppress_file)
-
-        report_output = os.path.join(context.codechecker_workspace, context.report_output_dir_name)
-        if not os.path.exists(report_output):
-            os.mkdir(report_output)
-
-        static_analyzer = analyzer.StaticAnalyzer(context)
-        static_analyzer.workspace = report_output
-
-        # first add checkers from config file
-        static_analyzer.checkers = context.default_checkers
-
-        # add user defined checkers
-        try:
-            static_analyzer.checkers = args.ordered_checker_args
-        except AttributeError:
-            LOG.debug('No checkers were defined in the command line')
-
-        if args.configfile:
-            static_analyzer.add_config(connection, args.configfile)
-        # else:
-            # add default config from package
-            # static_analyzer.add_config(connection, context.checkers_config_file)
-
-        if args.skipfile:
-            static_analyzer.add_skip(connection, os.path.realpath(args.skipfile))
-
-    LOG.info("Static analysis is starting..")
-    start_time = time.time()
-
-    LOG.debug("Starting workers...")
-    start_workers(static_analyzer, actions, args.jobs, context)
-
-    end_time = time.time()
-
-    with client.get_connection() as connection:
-        connection.finish_checker_run()
-
-    LOG.info("Analysis length: " + str(end_time - start_time) + " sec.")
-
-    if not args.keep_tmp:
-        LOG.debug("Removing plist files in " +
-                  context.codechecker_workspace)
-        plist_files = glob.glob(os.path.join(report_output, '*.plist'))
-        for pf in plist_files:
-            os.remove(pf)
-
-    LOG.info("Analysis has finished.")
->>>>>>> a3524b97
 
 def _do_quickcheck(args):
     '''
